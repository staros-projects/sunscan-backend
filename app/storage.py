import os
import psutil
import time
import json
from pathlib import Path


def get_directory_size(path='storage'):
    """
    Calculate the total size of a directory.

    Args:
        path (str): Path to the directory. Defaults to 'storage'.

    Returns:
        str: Formatted string representing the total size of the directory.
    """
    p = Path(path)
    return sizeof_fmt(sum(f.stat().st_size for f in p.glob('**/*') if f.is_file()))

def get_scan_count(path):
    """
    Get the count of scans in a directory.

    Args:
        path (str): Path to the directory containing scans.

    Returns:
        None: This function is not implemented yet.
    """
    pass

def get_data(path='storage/scans/'):
    """
    Generate HTML content for scan data.

    Args:
        path (str): Path to the scans directory. Defaults to 'storage/scans/'.

    Returns:
        str: HTML content displaying scan information and thumbnails.
    """
    scans = get_scans(path)
    html = '<h1>SUNSCAN</h1>'
    for s in scans:
        html += '<h2>'+os.path.basename(s['path'])+'</h2><a href="/'+os.path.join(s['path'],'scan.ser')+'" target="_blank">Download SER file</a><br><a href="/'+os.path.join(s['path'],'Complements/_scan_raw.fits')+'" target="_blank">Download RAW fits file</a><p>'
        for k, im in s['images'].items():
            html += '<a href="/'+s['path']+'/sunscan_'+k+'.png" target="_blank"><img src="/'+s['path']+'/sunscan_'+k+'.jpg" width="200" height="200"/></a>'
        html += '</p>'
    return html

def get_data2(path='storage/snapshots/'):
    """
    Generate HTML content for snapshot data.

    Args:
        path (str): Path to the snapshots directory. Defaults to 'storage/snapshots/'.

    Returns:
        str: HTML content displaying snapshot information and thumbnails.
    """
    html = '<h1>SUNSCAN snapshots</h1>'
    for root, dirs, files in os.walk(path, topdown=False):
        for name in files:
            if '.png' in name:
                html += '<a href="/'+os.path.join(root, name)+'" target="_blank">'+os.path.join(root, name)+'<br><img src="/'+os.path.join(root, name)+'" width="200"/></a><br><br>'
    return html

<<<<<<< HEAD
def get_single_scan(path):
    base = os.path.dirname(path)
    print(base)
    return get_scans(base, True)[0]

def get_paginated_scans(page: int = 1, size: int = 2):
    all_files = get_scans()
    total_files = len(all_files)
    
    start = (page - 1) * size
    end = start + size

    if start >= total_files:
        return {"total":total_files, "scans":[]}

    paginated_files = all_files[start:end]

    return {"total":total_files, "scans":paginated_files}

def get_scans(path='storage/scans/', withDetails=False):
=======
def get_scans(path='storage/scans/'):
    """
    Retrieve and process scan information from a directory.

    Args:
        path (str): Path to the scans directory. Defaults to 'storage/scans/'.

    Returns:
        list: A list of dictionaries containing scan information, including status and configuration.
    """
>>>>>>> 5bc878d8
    scans = []
    images_type = {'clahe':'Clahe + Unsharp mask',
                    'protus':'Artificial eclipse : Clahe + Unsharp mask',
                    'cont':'Continuum : Clahe + Unsharp mask',
                    'doppler':'Doppler',
                    'clahe_colour':'Clahe + Unsharp mask + Halpha colorization',
                    'clahe_colour_caII':'Clahe + Unsharp mask + Ca II colorization',
                    'raw':  'Raw'}

    for root, dirs, files in os.walk(path, topdown=False):
        for name in files:
            if name == "scan.ser":
                dir_name = root.split('/')[-1]
                if dir_name:
                    ser_path = os.path.join(root, name)
                    ser_dirname = os.path.dirname(ser_path)
                    cti = int(os.path.getmtime(ser_path))

                    images = {}

                    if withDetails:  
                        for im, im_desc in images_type.items():
                            p = os.path.join(ser_dirname,'sunscan_'+im+'.jpg')
                            ti_m = os.path.getmtime(path)
                            images[im] = [im_desc, os.path.exists(p), ti_m]
                                
                    scans.append({'path':ser_dirname, 'ser':ser_path, 'images':images, 'status':'pending', 'creation_date':cti})
    scans = sorted(scans, key=lambda x: x['creation_date'], reverse=True)

    scans_with_status = []
    for s in scans:
        
        if os.path.exists(os.path.join(s['path'],'sunscan_clahe.png')):
            s['status'] = 'completed'
        elif os.path.exists(os.path.join(s['path'],'sunscan_log.txt')):
            s['status'] = 'failed'

        if os.path.exists(os.path.join(s['path'], 'sunscan_conf.txt')):
            d = open(os.path.join(s['path'], 'sunscan_conf.txt'))
            c = json.load(d)
            s['configuration'] = c
        scans_with_status.append(s)
        print(s)
    return scans_with_status  
    

def sizeof_fmt(num, suffix="b"):
    """
    Format a file size into a human-readable string.

    Args:
        num (int): The file size in bytes.
        suffix (str): The suffix to use for the units. Defaults to "b".

    Returns:
        str: A formatted string representing the file size.
    """
    for unit in ("", "K", "M", "G", "T", "P", "E", "Z"):
        if abs(num) < 1024.0:
            return f"{num:3.1f} {unit}{suffix}"
        num /= 1024.0
    return f"{num:.1f}Y{suffix}"


def get_available_size(path="/"):
    """
    Get the available disk space for a given path.

    Args:
        path (str): The path to check for disk space. Defaults to "/".

    Returns:
        dict: A dictionary containing total, used, and free disk space in formatted strings.
    """
    du = psutil.disk_usage(path)
    return {"total":sizeof_fmt(du.total),"used":sizeof_fmt(du.used),"free":sizeof_fmt(du.free)}

if __name__ == '__main__':
    print(get_available_size())
    print(get_directory_size())
    print(get_scans())<|MERGE_RESOLUTION|>--- conflicted
+++ resolved
@@ -66,7 +66,6 @@
                 html += '<a href="/'+os.path.join(root, name)+'" target="_blank">'+os.path.join(root, name)+'<br><img src="/'+os.path.join(root, name)+'" width="200"/></a><br><br>'
     return html
 
-<<<<<<< HEAD
 def get_single_scan(path):
     base = os.path.dirname(path)
     print(base)
@@ -87,18 +86,6 @@
     return {"total":total_files, "scans":paginated_files}
 
 def get_scans(path='storage/scans/', withDetails=False):
-=======
-def get_scans(path='storage/scans/'):
-    """
-    Retrieve and process scan information from a directory.
-
-    Args:
-        path (str): Path to the scans directory. Defaults to 'storage/scans/'.
-
-    Returns:
-        list: A list of dictionaries containing scan information, including status and configuration.
-    """
->>>>>>> 5bc878d8
     scans = []
     images_type = {'clahe':'Clahe + Unsharp mask',
                     'protus':'Artificial eclipse : Clahe + Unsharp mask',
